                                 Apache License
                           Version 2.0, January 2004
                        http://www.apache.org/licenses/

   TERMS AND CONDITIONS FOR USE, REPRODUCTION, AND DISTRIBUTION

   1. Definitions.

      "License" shall mean the terms and conditions for use, reproduction,
      and distribution as defined by Sections 1 through 9 of this document.

      "Licensor" shall mean the copyright owner or entity authorized by
      the copyright owner that is granting the License.

      "Legal Entity" shall mean the union of the acting entity and all
      other entities that control, are controlled by, or are under common
      control with that entity. For the purposes of this definition,
      "control" means (i) the power, direct or indirect, to cause the
      direction or management of such entity, whether by contract or
      otherwise, or (ii) ownership of fifty percent (50%) or more of the
      outstanding shares, or (iii) beneficial ownership of such entity.

      "You" (or "Your") shall mean an individual or Legal Entity
      exercising permissions granted by this License.

      "Source" form shall mean the preferred form for making modifications,
      including but not limited to software source code, documentation
      source, and configuration files.

      "Object" form shall mean any form resulting from mechanical
      transformation or translation of a Source form, including but
      not limited to compiled object code, generated documentation,
      and conversions to other media types.

      "Work" shall mean the work of authorship, whether in Source or
      Object form, made available under the License, as indicated by a
      copyright notice that is included in or attached to the work
      (an example is provided in the Appendix below).

      "Derivative Works" shall mean any work, whether in Source or Object
      form, that is based on (or derived from) the Work and for which the
      editorial revisions, annotations, elaborations, or other modifications
      represent, as a whole, an original work of authorship. For the purposes
      of this License, Derivative Works shall not include works that remain
      separable from, or merely link (or bind by name) to the interfaces of,
      the Work and Derivative Works thereof.

      "Contribution" shall mean any work of authorship, including
      the original version of the Work and any modifications or additions
      to that Work or Derivative Works thereof, that is intentionally
      submitted to Licensor for inclusion in the Work by the copyright owner
      or by an individual or Legal Entity authorized to submit on behalf of
      the copyright owner. For the purposes of this definition, "submitted"
      means any form of electronic, verbal, or written communication sent
      to the Licensor or its representatives, including but not limited to
      communication on electronic mailing lists, source code control systems,
      and issue tracking systems that are managed by, or on behalf of, the
      Licensor for the purpose of discussing and improving the Work, but
      excluding communication that is conspicuously marked or otherwise
      designated in writing by the copyright owner as "Not a Contribution."

      "Contributor" shall mean Licensor and any individual or Legal Entity
      on behalf of whom a Contribution has been received by Licensor and
      subsequently incorporated within the Work.

   2. Grant of Copyright License. Subject to the terms and conditions of
      this License, each Contributor hereby grants to You a perpetual,
      worldwide, non-exclusive, no-charge, royalty-free, irrevocable
      copyright license to reproduce, prepare Derivative Works of,
      publicly display, publicly perform, sublicense, and distribute the
      Work and such Derivative Works in Source or Object form.

   3. Grant of Patent License. Subject to the terms and conditions of
      this License, each Contributor hereby grants to You a perpetual,
      worldwide, non-exclusive, no-charge, royalty-free, irrevocable
      (except as stated in this section) patent license to make, have made,
      use, offer to sell, sell, import, and otherwise transfer the Work,
      where such license applies only to those patent claims licensable
      by such Contributor that are necessarily infringed by their
      Contribution(s) alone or by combination of their Contribution(s)
      with the Work to which such Contribution(s) was submitted. If You
      institute patent litigation against any entity (including a
      cross-claim or counterclaim in a lawsuit) alleging that the Work
      or a Contribution incorporated within the Work constitutes direct
      or contributory patent infringement, then any patent licenses
      granted to You under this License for that Work shall terminate
      as of the date such litigation is filed.

   4. Redistribution. You may reproduce and distribute copies of the
      Work or Derivative Works thereof in any medium, with or without
      modifications, and in Source or Object form, provided that You
      meet the following conditions:

      (a) You must give any other recipients of the Work or
          Derivative Works a copy of this License; and

      (b) You must cause any modified files to carry prominent notices
          stating that You changed the files; and

      (c) You must retain, in the Source form of any Derivative Works
          that You distribute, all copyright, patent, trademark, and
          attribution notices from the Source form of the Work,
          excluding those notices that do not pertain to any part of
          the Derivative Works; and

      (d) If the Work includes a "NOTICE" text file as part of its
          distribution, then any Derivative Works that You distribute must
          include a readable copy of the attribution notices contained
          within such NOTICE file, excluding those notices that do not
          pertain to any part of the Derivative Works, in at least one
          of the following places: within a NOTICE text file distributed
          as part of the Derivative Works; within the Source form or
          documentation, if provided along with the Derivative Works; or,
          within a display generated by the Derivative Works, if and
          wherever such third-party notices normally appear. The contents
          of the NOTICE file are for informational purposes only and
          do not modify the License. You may add Your own attribution
          notices within Derivative Works that You distribute, alongside
          or as an addendum to the NOTICE text from the Work, provided
          that such additional attribution notices cannot be construed
          as modifying the License.

      You may add Your own copyright statement to Your modifications and
      may provide additional or different license terms and conditions
      for use, reproduction, or distribution of Your modifications, or
      for any such Derivative Works as a whole, provided Your use,
      reproduction, and distribution of the Work otherwise complies with
      the conditions stated in this License.

   5. Submission of Contributions. Unless You explicitly state otherwise,
      any Contribution intentionally submitted for inclusion in the Work
      by You to the Licensor shall be under the terms and conditions of
      this License, without any additional terms or conditions.
      Notwithstanding the above, nothing herein shall supersede or modify
      the terms of any separate license agreement you may have executed
      with Licensor regarding such Contributions.

   6. Trademarks. This License does not grant permission to use the trade
      names, trademarks, service marks, or product names of the Licensor,
      except as required for reasonable and customary use in describing the
      origin of the Work and reproducing the content of the NOTICE file.

   7. Disclaimer of Warranty. Unless required by applicable law or
      agreed to in writing, Licensor provides the Work (and each
      Contributor provides its Contributions) on an "AS IS" BASIS,
      WITHOUT WARRANTIES OR CONDITIONS OF ANY KIND, either express or
      implied, including, without limitation, any warranties or conditions
      of TITLE, NON-INFRINGEMENT, MERCHANTABILITY, or FITNESS FOR A
      PARTICULAR PURPOSE. You are solely responsible for determining the
      appropriateness of using or redistributing the Work and assume any
      risks associated with Your exercise of permissions under this License.

   8. Limitation of Liability. In no event and under no legal theory,
      whether in tort (including negligence), contract, or otherwise,
      unless required by applicable law (such as deliberate and grossly
      negligent acts) or agreed to in writing, shall any Contributor be
      liable to You for damages, including any direct, indirect, special,
      incidental, or consequential damages of any character arising as a
      result of this License or out of the use or inability to use the
      Work (including but not limited to damages for loss of goodwill,
      work stoppage, computer failure or malfunction, or any and all
      other commercial damages or losses), even if such Contributor
      has been advised of the possibility of such damages.

   9. Accepting Warranty or Additional Liability. While redistributing
      the Work or Derivative Works thereof, You may choose to offer,
      and charge a fee for, acceptance of support, warranty, indemnity,
      or other liability obligations and/or rights consistent with this
      License. However, in accepting such obligations, You may act only
      on Your own behalf and on Your sole responsibility, not on behalf
      of any other Contributor, and only if You agree to indemnify,
      defend, and hold each Contributor harmless for any liability
      incurred by, or claims asserted against, such Contributor by reason
      of your accepting any such warranty or additional liability.

   END OF TERMS AND CONDITIONS

   APPENDIX: How to apply the Apache License to your work.

      To apply the Apache License to your work, attach the following
      boilerplate notice, with the fields enclosed by brackets "{}"
      replaced with your own identifying information. (Don't include
      the brackets!)  The text should be enclosed in the appropriate
      comment syntax for the file format. We also recommend that a
      file or class name and description of purpose be included on the
      same "printed page" as the copyright notice for easier
      identification within third-party archives.

   Copyright {yyyy} {name of copyright owner}

   Licensed under the Apache License, Version 2.0 (the "License");
   you may not use this file except in compliance with the License.
   You may obtain a copy of the License at

       http://www.apache.org/licenses/LICENSE-2.0

   Unless required by applicable law or agreed to in writing, software
   distributed under the License is distributed on an "AS IS" BASIS,
   WITHOUT WARRANTIES OR CONDITIONS OF ANY KIND, either express or implied.
   See the License for the specific language governing permissions and
   limitations under the License.

<<<<<<< HEAD
This product bundles crc16, which is available under the "3-clause BSD"
license.  For details, see fs/nffs/src/crc16.[ch].

This product bundles queue.h 8.5, which is available under the "3-clause BSD"
license.  For details, see libs/os/include/os/queue.h.

This product partly derives from FreeBSD, which is available under the
"3-clause BSD" license.  For details, see:
    * libs/os/src/os_mbuf.c
    * libs/util/src/base64.c

This product bundles baselibc, which is available under the "3-clause BSD"
license. Baselibc bundles tinyprintf and is based on klibc for details see:
./libs/baselibc/LICENSE

This product bundles tinyprintf, which is available under the "3-clause BSD"
license.  For details, see libs/baselibc/tinyprintf.c.

This product conatins code based on klibc, which is available under the MIT
license.  For details, see ./libs/baselibc/LICENSE.

This product bundles microjson, which is available under the "3-clause BSD"
license.  For details, see libs/json/.

This product bundles and partly derives from parts of the Nordic nRF51 SDK,
which are available under a BSD style license.  Relevant files are:
    * hw/bsp/nrf51dk/boot-nrf51dk.ld
    * hw/bsp/nrf51dk/nrf51dk.ld
    * hw/bsp/nrf51dk/nrf51dk_no_boot.ld
    * hw/bsp/nrf51dk-16kbram/boot-nrf51dk-16kbram.ld
    * hw/bsp/nrf51dk-16kbram/nrf51dk-16kbram.ld
    * hw/bsp/nrf51dk-16kbram/nrf51dk-16kbram_no_boot.ld

This product bundles and partly derives from parts of the Nordic nRF52 SDK,
which are available under a BSD style license.  Relevant files are:
    * hw/bsp/nrf52pdk/nrf52pdk.ld

This product bundles Gary S. Brown's CRC32 implementation, which is available under the following license:
    COPYRIGHT (C) 1986 Gary S. Brown.  You may use this program, or
    code or tables extracted from it, as desired without restriction.

This product bundles eLua, which is available under the MIT license.
For details, see libs/elua/elua_base/.

eLua bundles further items which are available under permissive Apache
compatable licenses (BSD/MIT). For full details see:
./libs/elua/elua_base/LICENSE

This product bundles Lua-RPC library, which is available under a zlib license.
for details see ./libs/elua/elua_base/LICENSE.luarpc

This product bundles parts of CMSIS-CORE, which is available under the
"3-clause BSD" license.  Bundled files are:
    * libs/cmsis-core/.
    * libs/os/src/arch/cortex_m0/m0/HAL_CM0.s
    * libs/os/src/arch/cortex_m0/m0/SVC_Table.s
    * libs/os/src/arch/cortex_m4/m4/HAL_CM4.s
    * libs/os/src/arch/cortex_m4/m4/SVC_Table.s

This product bundles additional files from CMSIS-CORE, but these files are
missing licensing information.  The BSD license was subsequently added to
these files in later releases.  These files are:
    * libs/cmsis-core/src/cmsis_nvic.c
    * hw/bsp/nrf51dk-16kbram/include/bsp/cmsis_nvic.h
    * hw/bsp/nrf51dk/include/bsp/cmsis_nvic.h
    * hw/bsp/nrf52pdk/include/bsp/cmsis_nvic.h
    * hw/bsp/olimex_stm32-e407_devboard/include/bsp/cmsis_nvic.h

This product bundles parts of STM32CubeF4 1.5, which is available under the
"3-clause BSD" license.  Bundled files are:
    * hw/mcu/stm/stm32f4xx/src/stm32f4xx_hal_flash.c
    * hw/mcu/stm/stm32f4xx/src/stm32f4xx_hal_flash_ex.c
    * hw/mcu/stm/stm32f4xx/src/stm32f4xx_hal_gpio.c
    * hw/mcu/stm/stm32f4xx/src/stm32f4xx_hal_rcc.c
    * hw/mcu/stm/stm32f4xx/src/stm32f4xx_hal_uart.c
    * hw/mcu/stm/stm32f4xx/include/
    * hw/bsp/olimex_stm32-e407_devboard/src/arch/cortex_m4/startup_STM32F40x.s
    * hw/bsp/olimex_stm32-e407_devboard/include/bsp/stm32f4xx_hal_conf.h
    * hw/bsp/olimex_stm32-e407_devboard/src/arch/cortex_m4/startup_STM32F40x.s
    * hw/bsp/olimex_stm32-e407_devboard/src/system_stm32f4xx.c
    * hw/mcu/stm/stm32f4xx/src/stm32f4xx_hal_flash.c
    * hw/mcu/stm/stm32f4xx/src/stm32f4xx_hal_flash_ex.c
    * hw/mcu/stm/stm32f4xx/src/stm32f4xx_hal_gpio.c

This product bundles parts of mbed, which is available under the
"3-clause BSD" license.  Bundled files are:
    * hw/mcu/nordic/nrf52xxx/include/mcu/compiler_abstraction.h
    * hw/mcu/nordic/nrf52xxx/include/mcu/cortex_m4.h
    * hw/mcu/nordic/nrf52xxx/include/mcu/nrf.h
    * hw/mcu/nordic/nrf52xxx/include/mcu/nrf51_to_nrf52.h
    * hw/mcu/nordic/nrf52xxx/include/mcu/nrf52.h
    * hw/mcu/nordic/nrf52xxx/include/mcu/nrf52832_peripherals.h
    * hw/mcu/nordic/nrf52xxx/include/mcu/nrf52_bitfields.h
    * hw/mcu/nordic/nrf52xxx/include/mcu/nrf52_hal.h
    * hw/mcu/nordic/nrf52xxx/include/mcu/system_nrf52.h
    * hw/mcu/nordic/nrf51xxx/include/mcu/compiler_abstraction.h
    * hw/mcu/nordic/nrf51xxx/include/mcu/nrf.h
    * hw/mcu/nordic/nrf51xxx/include/mcu/nrf51.h
    * hw/mcu/nordic/nrf51xxx/include/mcu/nrf51422_peripherals.h
    * hw/mcu/nordic/nrf51xxx/include/mcu/nrf51822_peripherals.h
    * hw/mcu/nordic/nrf51xxx/include/mcu/nrf51_bitfields.h
    * hw/mcu/nordic/nrf51xxx/include/mcu/nrf51_deprecated.h
    * hw/mcu/nordic/nrf51xxx/include/mcu/system_nrf51.h
=======

This product partly derives from FreeBSD, which is available under the
"3-clause BSD" license.  For details, see:
    * libs/os/include/os/os_time.h
    * libs/util/src/datetime.c
>>>>>>> 8bc63a55
<|MERGE_RESOLUTION|>--- conflicted
+++ resolved
@@ -200,7 +200,6 @@
    See the License for the specific language governing permissions and
    limitations under the License.
 
-<<<<<<< HEAD
 This product bundles crc16, which is available under the "3-clause BSD"
 license.  For details, see fs/nffs/src/crc16.[ch].
 
@@ -209,8 +208,10 @@
 
 This product partly derives from FreeBSD, which is available under the
 "3-clause BSD" license.  For details, see:
+    * libs/os/include/os/os_time.h
     * libs/os/src/os_mbuf.c
     * libs/util/src/base64.c
+    * libs/util/src/datetime.c
 
 This product bundles baselibc, which is available under the "3-clause BSD"
 license. Baselibc bundles tinyprintf and is based on klibc for details see:
@@ -303,11 +304,4 @@
     * hw/mcu/nordic/nrf51xxx/include/mcu/nrf51822_peripherals.h
     * hw/mcu/nordic/nrf51xxx/include/mcu/nrf51_bitfields.h
     * hw/mcu/nordic/nrf51xxx/include/mcu/nrf51_deprecated.h
-    * hw/mcu/nordic/nrf51xxx/include/mcu/system_nrf51.h
-=======
-
-This product partly derives from FreeBSD, which is available under the
-"3-clause BSD" license.  For details, see:
-    * libs/os/include/os/os_time.h
-    * libs/util/src/datetime.c
->>>>>>> 8bc63a55
+    * hw/mcu/nordic/nrf51xxx/include/mcu/system_nrf51.h