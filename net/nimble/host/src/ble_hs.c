--- conflicted
+++ resolved
@@ -27,13 +27,10 @@
 #include "os/os.h"
 #include "nimble/ble_hci_trans.h"
 #include "ble_hs_priv.h"
-<<<<<<< HEAD
 
 #define BLE_HS_HCI_EVT_COUNT                    \
     (MYNEWT_VAL(BLE_HCI_EVT_HI_BUF_COUNT) +     \
      MYNEWT_VAL(BLE_HCI_EVT_LO_BUF_COUNT))
-=======
->>>>>>> 12ef82c6
 
 /**
  * The maximum number of events the host will process in a row before returning
@@ -41,17 +38,12 @@
  */
 #define BLE_HS_MAX_EVS_IN_A_ROW 2
 
-<<<<<<< HEAD
 static struct log_handler ble_hs_log_console_handler;
 
 struct os_mempool ble_hs_hci_ev_pool;
 static os_membuf_t ble_hs_hci_os_event_buf[
     OS_MEMPOOL_SIZE(BLE_HS_HCI_EVT_COUNT, sizeof (struct os_event))
 ];
-=======
-struct os_mempool ble_hs_hci_ev_pool;
-static void *ble_hs_hci_os_event_buf;
->>>>>>> 12ef82c6
 
 /** OS event - triggers tx of pending notifications and indications. */
 static struct os_event ble_hs_event_tx_notifications = {
@@ -68,21 +60,12 @@
 uint8_t ble_hs_sync_state;
 static int ble_hs_reset_reason;
 
-<<<<<<< HEAD
 #define BLE_HS_HEARTBEAT_OS_TICKS       \
     (MYNEWT_VAL(BLE_HS_HEARTBEAT_FREQ) * OS_TICKS_PER_SEC / 1000)
 
 #define BLE_HS_SYNC_RETRY_RATE          (OS_TICKS_PER_SEC / 10)    
 
 static struct os_task *ble_hs_parent_task;
-=======
-#if MYNEWT_SELFTEST
-/** Use a higher frequency timer to allow tests to run faster. */
-#define BLE_HS_HEARTBEAT_OS_TICKS       (OS_TICKS_PER_SEC / 10)
-#else
-#define BLE_HS_HEARTBEAT_OS_TICKS       OS_TICKS_PER_SEC
-#endif
->>>>>>> 12ef82c6
 
 #define BLE_HS_SYNC_RETRY_RATE          (OS_TICKS_PER_SEC / 10)    
 
@@ -517,7 +500,6 @@
 
     ble_hs_parent_task = os_sched_get_current_task();
 
-<<<<<<< HEAD
     os_callout_func_init(&ble_hs_heartbeat_timer, ble_hs_cfg.parent_evq,
                          ble_hs_heartbeat, NULL);
 
@@ -537,12 +519,6 @@
     }
 
     return 0;
-=======
-    ble_gatts_start();
-
-    rc = ble_hs_sync();
-    return rc;
->>>>>>> 12ef82c6
 }
 
 /**
@@ -561,11 +537,7 @@
 
     rc = os_mqueue_put(&ble_hs_rx_q, &ble_hs_evq, om);
     if (rc == 0) {
-<<<<<<< HEAD
         os_eventq_put(ble_hs_cfg.parent_evq, &ble_hs_event_co.cf_c.c_ev);
-=======
-        os_eventq_put(ble_hs_parent_evq, &ble_hs_event_co.cf_c.c_ev);
->>>>>>> 12ef82c6
     } else {
         os_mbuf_free_chain(om);
         rc = BLE_HS_EOS;
@@ -597,16 +569,6 @@
     return 0;
 }
 
-<<<<<<< HEAD
-=======
-static void
-ble_hs_free_mem(void)
-{
-    free(ble_hs_hci_os_event_buf);
-    ble_hs_hci_os_event_buf = NULL;
-}
-
->>>>>>> 12ef82c6
 /**
  * Initializes the NimBLE host.  This function must be called before the OS is
  * started.  The NimBLE stack requires an application task to function.  One
@@ -622,40 +584,15 @@
     log_init();
     log_register("ble_hs", &ble_hs_log, &log_console_handler, NULL);
 
-<<<<<<< HEAD
     /* Create memory pool of OS events */
     rc = os_mempool_init(&ble_hs_hci_ev_pool, BLE_HS_HCI_EVT_COUNT,
                          sizeof (struct os_event), ble_hs_hci_os_event_buf,
                          "ble_hs_hci_ev_pool");
     SYSINIT_PANIC_ASSERT(rc == 0);
-=======
-    ble_hs_hci_os_event_buf = malloc(
-        OS_MEMPOOL_BYTES(ble_hs_cfg.max_hci_bufs, sizeof (struct os_event)));
-    if (ble_hs_hci_os_event_buf == NULL) {
-        rc = BLE_HS_ENOMEM;
-        goto err;
-    }
-
-    /* Create memory pool of OS events */
-    rc = os_mempool_init(&ble_hs_hci_ev_pool, ble_hs_cfg.max_hci_bufs,
-                         sizeof (struct os_event), ble_hs_hci_os_event_buf,
-                         "ble_hs_hci_ev_pool");
-    assert(rc == 0);
->>>>>>> 12ef82c6
 
     /* Initialize eventq */
     os_eventq_init(&ble_hs_evq);
 
-<<<<<<< HEAD
-=======
-    /* Initialize stats. */
-    rc = stats_module_init();
-    if (rc != 0) {
-        rc = BLE_HS_EOS;
-        goto err;
-    }
-
->>>>>>> 12ef82c6
     ble_hs_hci_init();
 
     rc = ble_hs_conn_init();
@@ -699,12 +636,6 @@
 
     /* Configure the HCI transport to communicate with a host. */
     ble_hci_trans_cfg_hs(ble_hs_hci_rx_evt, NULL, ble_hs_rx_data, NULL);
-<<<<<<< HEAD
-=======
 
     return 0;
->>>>>>> 12ef82c6
-
-    /* Configure storage mechanism. */
-    /* XXX */
 }