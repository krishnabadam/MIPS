--- conflicted
+++ resolved
@@ -70,17 +70,9 @@
 
     ble_hs_lock();
 
-<<<<<<< HEAD
-    rc = ble_att_conn_chan_find(conn_handle, &conn, &chan);
-    if (rc == 0) {
-        ble_att_truncate_to_mtu(chan, txom);
-        rc = ble_l2cap_tx(conn, chan, txom);
-    }
-=======
     ble_att_conn_chan_find(conn_handle, &conn, &chan);
     ble_att_truncate_to_mtu(chan, txom);
     rc = ble_l2cap_tx(conn, chan, txom);
->>>>>>> 12ef82c6
 
     ble_hs_unlock();
 
@@ -374,12 +366,9 @@
         goto err;
     }
 
-<<<<<<< HEAD
-=======
     BLE_ATT_LOG_CMD(1, "find type value req", conn_handle,
                     ble_att_find_type_value_req_log, req);
 
->>>>>>> 12ef82c6
     return 0;
 
 err:
@@ -483,12 +472,9 @@
         goto err;
     }
 
-<<<<<<< HEAD
-=======
     BLE_ATT_LOG_CMD(1, "read type req", conn_handle,
                     ble_att_read_type_req_log, req);
 
->>>>>>> 12ef82c6
     return 0;
 
 err:
@@ -794,12 +780,9 @@
         goto err;
     }
 
-<<<<<<< HEAD
-=======
     BLE_ATT_LOG_CMD(1, "read group type req", conn_handle,
                     ble_att_read_group_type_req_log, req);
 
->>>>>>> 12ef82c6
     return 0;
 
 err:
@@ -973,12 +956,6 @@
 
     int rc;
 
-<<<<<<< HEAD
-    BLE_ATT_LOG_CMD(1, "prep write req", conn_handle,
-                    ble_att_prep_write_cmd_log, req);
-
-=======
->>>>>>> 12ef82c6
     if (req->bapc_handle == 0) {
         rc = BLE_HS_EINVAL;
         goto err;
@@ -1011,12 +988,9 @@
         goto err;
     }
 
-<<<<<<< HEAD
-=======
     BLE_ATT_LOG_CMD(1, "prep write req", conn_handle,
                     ble_att_prep_write_cmd_log, req);
 
->>>>>>> 12ef82c6
     return 0;
 
 err:
@@ -1126,11 +1100,6 @@
 
     int rc;
 
-<<<<<<< HEAD
-    BLE_ATT_LOG_CMD(1, "notify req", conn_handle, ble_att_notify_req_log, req);
-
-=======
->>>>>>> 12ef82c6
     if (req->banq_handle == 0) {
         rc = BLE_HS_EINVAL;
         goto err;
@@ -1173,12 +1142,6 @@
 
     int rc;
 
-<<<<<<< HEAD
-    BLE_ATT_LOG_CMD(1, "indicate req", conn_handle, ble_att_indicate_req_log,
-                    req);
-
-=======
->>>>>>> 12ef82c6
     if (req->baiq_handle == 0) {
         rc = BLE_HS_EINVAL;
         goto err;
