--- conflicted
+++ resolved
@@ -35,7 +35,9 @@
 pkg.deps.BLE_HOST:
     - libs/newtmgr/transport/ble
 
-<<<<<<< HEAD
+pkg.apis:
+    - newtmgr
+
 pkg.init_function: nmgr_pkg_init
 pkg.init_stage: 5
 
@@ -49,11 +51,4 @@
         value: 512
     NEWTMGR_BLE_HOST:
         description: 'TBD'
-        value: 'MYNEWT_PKG_NET_NIMBLE_HOST'
-=======
-pkg.apis:
-    - newtmgr
-
-pkg.features:
-    - NEWTMGR
->>>>>>> 12ef82c6
+        value: 'MYNEWT_PKG_NET_NIMBLE_HOST'