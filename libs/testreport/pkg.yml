--- conflicted
+++ resolved
@@ -18,9 +18,6 @@
 #
 
 pkg.name: libs/testreport
-<<<<<<< HEAD
-pkg.vers: 0.8.0 
-=======
 pkg.vers: 0.8.0
 pkg.description: Library for recording unit test results to flash.
 pkg.author: Christopher Collins <ccollins@apache.org>
@@ -30,7 +27,6 @@
     - unit
     - test
 
->>>>>>> 8bc63a55
 pkg.deps:
     - fs/nffs
     - libs/testutil